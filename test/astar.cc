--- conflicted
+++ resolved
@@ -396,17 +396,10 @@
                         *directions_options.mutable_locations(1), graph_reader, mode_costing, mode);
 
   vt::AttributesController controller;
-<<<<<<< HEAD
-  vo::TripLeg trip_path =
-      vt::TripLegBuilder::Build(controller, graph_reader, mode_costing, path.begin(), path.end(),
-                                *directions_options.mutable_locations(0),
-                                *directions_options.mutable_locations(1), std::list<vo::Location>{});
-=======
-  TripLeg trip_path = vt::TripLegBuilder::Build(controller, graph_reader, mode_costing, path,
-                                                *directions_options.mutable_locations(0),
+  TripLeg trip_path = vt::TripLegBuilder::Build(controller, graph_reader, mode_costing, path.begin(),
+                                                path.end(), *directions_options.mutable_locations(0),
                                                 *directions_options.mutable_locations(1),
                                                 std::list<valhalla::Location>{});
->>>>>>> 64b773f3
   // really could of got the total of the elapsed_time.
   odin::DirectionsBuilder directions;
   DirectionsLeg trip_directions = directions.Build(directions_options, trip_path);
