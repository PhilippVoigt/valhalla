--- conflicted
+++ resolved
@@ -159,15 +159,9 @@
   // Call Meili for map matching to get a collection of pathLocation Edges
   matcher->set_interrupt(interrupt);
   // Create the vector of matched path results
-<<<<<<< HEAD
-  std::vector<meili::MatchResult> results;
+  std::vector<std::pair<float, std::vector<meili::MatchResult>>> offline_results;
   if (trace.size() > 0) {
-    results = matcher->OfflineMatch(trace, best_paths);
-=======
-  std::vector<std::pair<float, std::vector<meili::MatchResult>>> offline_results;
-  if (sequence.size() > 0) {
-    offline_results = OfflineMatch(matcher, sequence, best_paths);
->>>>>>> cfbb1112
+    offline_results = OfflineMatch(matcher, trace, best_paths);
   }
 
   // Process each score/match result
@@ -299,18 +293,6 @@
       }
 
 #ifdef LOGGING_LEVEL_TRACE
-<<<<<<< HEAD
-    ////////////////////////////////////////////////////////////////////////////
-    // This trace block is used to visualize the trace and matched points
-    // Print geojson header
-    printf("\n{\"type\":\"FeatureCollection\",\"features\":[\n");
-
-    // Print trace points
-    int index = 0;
-    for (const auto& trace_point : trace) {
-      printf("{\"type\":\"Feature\",\"geometry\":{\"type\":\"Point\",\"coordinates\":[%.6f,%.6f]},\"properties\":{\"marker-color\":\"#abd9e9\",\"marker-size\":\"small\",\"trace_point_index\":%d}},\n", trace_point.first, trace_point.second, index++);
-    }
-=======
       ////////////////////////////////////////////////////////////////////////////
       // This trace block is used to visualize the trace and matched points
       // Print geojson header
@@ -318,10 +300,9 @@
 
       // Print trace points
       int index = 0;
-      for (const auto& trace_point : shape) {
+      for (const auto& trace_point : trace) {
         printf("{\"type\":\"Feature\",\"geometry\":{\"type\":\"Point\",\"coordinates\":[%.6f,%.6f]},\"properties\":{\"marker-color\":\"#abd9e9\",\"marker-size\":\"small\",\"trace_point_index\":%d}},\n", trace_point.first, trace_point.second, index++);
       }
->>>>>>> cfbb1112
 
       // Print matched points
       index = 0;
