--- conflicted
+++ resolved
@@ -190,6 +190,7 @@
       route->set_operated_by_website(website->second);
     route->set_route_color(strtol(route_color.c_str(), nullptr, 16));
     route->set_route_text_color(strtol(route_text_color.c_str(), nullptr, 16));
+    route->set_route_index(routes.size());
     routes.emplace(route->onestop_id(), routes.size());
   }
 }
@@ -395,72 +396,7 @@
 
       //copy routes in, keeping track of routeid to route index
       try {
-<<<<<<< HEAD
-        for(const auto& route_pt : response.get_child("routes")) {
-          auto* route = tile.add_routes();
-
-          std::string onestop_id = route_pt.second.get<std::string>("onestop_id", "");
-          std::string operated_by_onestop_id = route_pt.second.get<std::string>("operated_by_onestop_id", "");
-          std::string operated_by_name = route_pt.second.get<std::string>("operated_by_name", "");
-
-          std::string shortname = route_pt.second.get<std::string>("name", "");
-          std::string longname = route_pt.second.get<std::string>("tags.route_long_name", "");
-          std::string desc = route_pt.second.get<std::string>("tags.route_desc", "");
-          std::string vehicle_type = route_pt.second.get<std::string>("tags.vehicle_type", "");
-
-          std::string route_color = route_pt.second.get<std::string>("tags.route_color", "");
-          std::string route_text_color = route_pt.second.get<std::string>("tags.route_text_color", "");
-          boost::algorithm::trim(route_color);
-          boost::algorithm::trim(route_text_color);
-          route_color = (route_color == "null" || route_color.empty() ? "FFFFFF" : route_color);
-          route_text_color = (route_text_color == "null" ||
-                              route_text_color.empty() ? "000000" : route_text_color);
-
-          route->set_name(shortname == "null" ? "" : shortname);
-          route->set_onestop_id(onestop_id == "null" ? "" : onestop_id);
-          route->set_operated_by_name(operated_by_name == "null" ? "" : operated_by_name);
-          route->set_operated_by_onestop_id(operated_by_onestop_id == "null" ? "" : operated_by_onestop_id);
-
-          auto website = websites.find(route->operated_by_onestop_id());
-          if(website != websites.cend()) {
-            route->set_operated_by_website(website->second);
-          }
-
-          route->set_route_color(strtol(route_color.c_str(), nullptr, 16));
-          route->set_route_desc(desc == "null" ? "" : desc);
-          route->set_route_long_name(longname == "null" ? "" : longname);
-          route->set_route_text_color(strtol(route_text_color.c_str(), nullptr, 16));
-
-          Transit_VehicleType type = Transit_VehicleType::Transit_VehicleType_kRail;
-
-          if (vehicle_type == "tram")
-            type = Transit_VehicleType::Transit_VehicleType_kTram;
-          else if (vehicle_type == "metro")
-            type = Transit_VehicleType::Transit_VehicleType_kMetro;
-          else if (vehicle_type == "rail")
-            type = Transit_VehicleType::Transit_VehicleType_kRail;
-          else if (vehicle_type == "bus")
-            type = Transit_VehicleType::Transit_VehicleType_kBus;
-          else if (vehicle_type == "ferry")
-            type = Transit_VehicleType::Transit_VehicleType_kFerry;
-          else if (vehicle_type == "cablecar")
-            type = Transit_VehicleType::Transit_VehicleType_kCableCar;
-          else if (vehicle_type == "gondola")
-            type = Transit_VehicleType::Transit_VehicleType_kGondola;
-          else if (vehicle_type == "funicular")
-            type = Transit_VehicleType::Transit_VehicleType_kFunicular;
-          else {
-            LOG_ERROR("Unsupported vehicle_type: " + vehicle_type + " for " + onestop_id);
-            continue;
-          }
-          route->set_vehicle_type(type);
-          route->set_route_index(routes.size());
-          routes.emplace(route->onestop_id(), routes.size());
-        }
-
-=======
         get_routes(tile, routes, websites, response);
->>>>>>> e099b8b0
         //please sir may i have some more?
         request = response.get_optional<std::string>("meta.next");
       }//if it doesnt come back, take a rest and try again
