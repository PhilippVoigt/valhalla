--- conflicted
+++ resolved
@@ -205,7 +205,6 @@
   return opp_index;
 }
 
-<<<<<<< HEAD
 //return this tiles' edges' bins and its edges' tweeners' bins
 using tweeners_t = std::unordered_map<GraphId, std::array<std::vector<GraphId>, kBinCount> >;
 std::array<std::vector<GraphId>, kBinCount> bin_edges(const TileHierarchy& hierarchy, const GraphTile* tile, tweeners_t& tweeners) {
@@ -260,7 +259,8 @@
 
   //give back this tiles bins
   return bins;
-=======
+}
+
 void AddStatistics(validator_stats& stats, DirectedEdge& directededge,
                    const uint32_t tileid, std::string& begin_node_iso,
                    HGVRestrictionTypes& hgv, GraphTileBuilder& tilebuilder) {
@@ -329,21 +329,16 @@
     stats.add_country_road(begin_node_iso, rclass, edge_length);
     stats.add_tile_road(tileid, rclass, edge_length);
   }
->>>>>>> 627d3161
 }
 
 void validate(const boost::property_tree::ptree& pt,
               std::deque<GraphId>& tilequeue, std::mutex& lock,
-              std::promise<std::pair<validator_stats, tweeners_t> >& result) {
+              std::promise<std::pair<validator_stats, tweeners_t>>& result) {
 
     // Our local class for gathering the stats
-<<<<<<< HEAD
-    validator_stats vStats;
+    validator_stats stats;
     // Our local copy of edges binned to tiles that they pass through (dont start or end in)
     tweeners_t tweeners;
-=======
-    validator_stats stats;
->>>>>>> 627d3161
     // Local Graphreader
     GraphReader graph_reader(pt.get_child("mjolnir.hierarchy"));
     // Get some things we need throughout
@@ -546,8 +541,7 @@
     }
 
     // Fill promise with statistics
-<<<<<<< HEAD
-    result.set_value(std::make_pair(std::move(vStats), std::move(tweeners)));
+    result.set_value(std::make_pair(std::move(stats), std::move(tweeners)));
   }
 
   //take tweeners from different tiles' perspectives and merge into a single tweener
@@ -587,10 +581,7 @@
       else
         LOG_ERROR("Cannot add bins to nonexistent tile: " + std::to_string(tile_bin.first.tileid()))
     }
-=======
-    result.set_value(stats);
->>>>>>> 627d3161
-  }
+   }
 }
 
 namespace valhalla {
@@ -617,10 +608,11 @@
         }
       }
     }
-    std::random_shuffle(tilequeue.begin(), tilequeue.end());
 
     // An mutex we can use to do the synchronization
     std::mutex lock;
+
+    LOG_INFO("Validating signs and connectivity and binning edges");
 
     // Setup threads
     std::vector<std::shared_ptr<std::thread> > threads(
@@ -630,7 +622,6 @@
     // Setup promises
     std::list<std::promise<std::pair<validator_stats, tweeners_t> > > results;
 
-    LOG_INFO("Validating signs and connectivity and binning edges");
     // Spawn the threads
     for (auto& thread : threads) {
       results.emplace_back();
@@ -638,10 +629,9 @@
                                    std::ref(lock), std::ref(results.back())));
     }
     // Wait for threads to finish
-    for (auto& thread : threads) {
+    for (auto& thread : threads)
       thread->join();
-    }
-    // Get the promise form the future
+    // Get the promise from the future
     validator_stats stats;
     tweeners_t tweeners;
     for (auto& result : results) {
@@ -651,7 +641,6 @@
       //keep track of tweeners
       merge(pair.second, tweeners);
     }
-    LOG_INFO("Finished");
 
     //run a pass to add the edges that binned to tweener tiles
     LOG_INFO("Binning inter-tile edges");
@@ -664,6 +653,7 @@
     LOG_INFO("Finished");
 
     // Add up total dupcount_ and find densities
+    LOG_INFO("Finished");
     for (uint8_t level = 0; level <= 2; level++) {
       // Print duplicates info for level
       std::vector<uint32_t> dups = stats.get_dups(level);
