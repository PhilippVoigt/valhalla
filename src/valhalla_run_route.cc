#include <cstdint>
#include <iostream>
#include <string>
#include <vector>
#include <queue>
#include <tuple>
#include <cmath>
#include <boost/program_options.hpp>
#include <boost/property_tree/ptree.hpp>
#include <boost/property_tree/json_parser.hpp>
#include <boost/optional.hpp>
#include <boost/format.hpp>

#include "midgard/encoded.h"
#include "baldr/graphreader.h"
#include "baldr/tilehierarchy.h"
#include "baldr/pathlocation.h"
#include "baldr/connectivity_map.h"
#include "loki/search.h"
#include "sif/costfactory.h"
#include "odin/directionsbuilder.h"
#include "odin/util.h"
#include "proto/trippath.pb.h"
#include "proto/tripdirections.pb.h"
#include "proto/directions_options.pb.h"
#include "midgard/logging.h"
#include "midgard/distanceapproximator.h"
#include "thor/astar.h"
#include "thor/bidirectional_astar.h"
#include "thor/multimodal.h"
#include "thor/trippathbuilder.h"
#include "thor/attributes_controller.h"
#include "thor/route_matcher.h"
#include "worker.h"

#include "config.h"

using namespace valhalla::midgard;
using namespace valhalla::baldr;
using namespace valhalla::loki;
using namespace valhalla::odin;
using namespace valhalla::sif;
using namespace valhalla::thor;
using namespace valhalla::meili;

namespace bpo = boost::program_options;

namespace {
  class PathStatistics {
    std::pair<float, float> origin;
    std::pair<float, float> destination;
    std::string success;
    uint32_t passes;
    uint32_t runtime;
    uint32_t trip_time;
    float trip_dist;
    float arc_dist;
    uint32_t manuevers;

  public:
    PathStatistics (std::pair<float, float> p1, std::pair<float, float> p2)
      : origin(p1), destination(p2), success("false"),
        passes(0), runtime(), trip_time(),
        trip_dist(), arc_dist(), manuevers() { }

    void setSuccess(std::string s) { success = s; }
    void incPasses(void) { ++passes; }
    void addRuntime(uint32_t msec) { runtime += msec; }
    void setTripTime(uint32_t t) { trip_time = t; }
    void setTripDist(float d) { trip_dist = d; }
    void setArcDist(float d) { arc_dist = d; }
    void setManuevers(uint32_t n) { manuevers = n; }
    void log() {
      valhalla::midgard::logging::Log(
        (boost::format("%f,%f,%f,%f,%s,%d,%d,%d,%f,%f,%d")
          % origin.first % origin.second % destination.first % destination.second
          % success % passes % runtime % trip_time % trip_dist % arc_dist % manuevers).str(),
        " [STATISTICS] ");
    }
  };
}

/**
 * Test a single path from origin to destination.
 */
TripPath PathTest(GraphReader& reader, PathLocation& origin,
                  PathLocation& dest, PathAlgorithm* pathalgorithm,
                  const std::shared_ptr<DynamicCost>* mode_costing,
                  const TravelMode mode, PathStatistics& data,
                  bool multi_run, uint32_t iterations,
                  bool using_astar, bool match_test,
                  const std::string& routetype) {
  auto t1 = std::chrono::high_resolution_clock::now();
  std::vector<PathInfo> pathedges;
  pathedges = pathalgorithm->GetBestPath(origin, dest, reader, mode_costing, mode);
  cost_ptr_t cost = mode_costing[static_cast<uint32_t>(mode)];
  cost->set_pass(0);
  data.incPasses();
  if (pathedges.size() == 0 ||
      (routetype == "pedestrian" && pathalgorithm->has_ferry())) {
    if (cost->AllowMultiPass()) {
      LOG_INFO("Try again with relaxed hierarchy limits");
      cost->set_pass(1);
      pathalgorithm->Clear();
      float relax_factor = (using_astar) ? 16.0f : 8.0f;
      float expansion_within_factor = (using_astar) ? 4.0f : 2.0f;
      cost->RelaxHierarchyLimits(using_astar, expansion_within_factor);
      pathedges = pathalgorithm->GetBestPath(origin, dest, reader, mode_costing, mode);
      data.incPasses();
    }
  }
  if (pathedges.size() == 0) {
    // Return an empty trip path
    return TripPath();
  }

  auto t2 = std::chrono::high_resolution_clock::now();
  uint32_t msecs = std::chrono::duration_cast<std::chrono::milliseconds>(t2 - t1).count();
  LOG_INFO("PathAlgorithm GetBestPath took " + std::to_string(msecs) + " ms");

  // Form trip path
  t1 = std::chrono::high_resolution_clock::now();
  AttributesController controller;
  TripPath trip_path = TripPathBuilder::Build(controller, reader, mode_costing,
                                              pathedges, origin, dest,
                                              std::list<PathLocation>{});
  t2 = std::chrono::high_resolution_clock::now();
  msecs = std::chrono::duration_cast<std::chrono::milliseconds>(t2 - t1).count();
  LOG_INFO("TripPathBuilder took " + std::to_string(msecs) + " ms");

  // Time how long it takes to clear the path
  t1 = std::chrono::high_resolution_clock::now();
  pathalgorithm->Clear();
  t2 = std::chrono::high_resolution_clock::now();
  msecs = std::chrono::duration_cast<std::chrono::milliseconds>(t2 - t1).count();
  LOG_INFO("PathAlgorithm Clear took " + std::to_string(msecs) + " ms");

  // Test RouteMatcher
  if (match_test) {
    LOG_INFO("Testing RouteMatcher");

    // Get shape
    std::vector<PointLL> shape = decode<std::vector<PointLL>>(trip_path.shape());
    std::vector<Measurement> trace; trace.reserve(shape.size());
    std::transform(shape.begin(), shape.end(), std::back_inserter(trace), [](const PointLL& p){ return Measurement{p, 0, 0}; });

    // Use the shape to form a single edge correlation at the start and end of
    // the shape (using heading).
    std::vector<valhalla::baldr::Location> locations{shape.front(), shape.back()};
    locations.front().heading_ = std::round(PointLL::HeadingAlongPolyline(shape, 30.f));
    locations.back().heading_ = std::round(PointLL::HeadingAtEndOfPolyline(shape, 30.f));

    std::shared_ptr<DynamicCost> cost = mode_costing[static_cast<uint32_t>(mode)];
    const auto projections = Search(locations, reader, cost->GetEdgeFilter(), cost->GetNodeFilter());
    std::vector<PathLocation> path_location;
    for (auto loc : locations) {
      path_location.push_back(projections.at(loc));
    }
    std::vector<PathInfo> path;
    bool ret = RouteMatcher::FormPath(mode_costing, mode, reader, trace,
                     path_location, path);
    if (ret) {
      LOG_INFO("RouteMatcher succeeded");
    } else {
      LOG_ERROR("RouteMatcher failed");
    }
  }

  // Run again to see benefits of caching
  if (multi_run) {
    uint32_t totalms = 0;
    for (uint32_t i = 0; i < iterations; i++) {
      t1 = std::chrono::high_resolution_clock::now();
      pathedges = pathalgorithm->GetBestPath(origin, dest, reader, mode_costing, mode);
      t2 = std::chrono::high_resolution_clock::now();
      totalms += std::chrono::duration_cast<std::chrono::milliseconds>(t2-t1).count();
      pathalgorithm->Clear();
    }
    msecs = totalms / iterations;
    LOG_INFO("PathAlgorithm GetBestPath average: " + std::to_string(msecs) + " ms");
  }
  return trip_path;
}

namespace std {

//TODO: maybe move this into location.h if its actually useful elsewhere than here?
std::string to_string(const valhalla::baldr::Location& l) {
  std::string s;
  for (auto address : { &l.name_, &l.street_, &l.city_, &l.state_, &l.zip_, &l
      .country_ }) {
    s.append(*address);
    s.push_back(',');
  }
  s.erase(s.end() - 1);
  return s;
}

//TODO: maybe move this into location.h if its actually useful elsewhere than here?
std::string to_json(const valhalla::baldr::Location& l) {
  std::string json = "{";
  json += "\"lat\":";
  json += std::to_string(l.latlng_.lat());

  json += ",\"lon\":";
  json += std::to_string(l.latlng_.lng());

  json += ",\"type\":\"";
  json +=
      (l.stoptype_ == valhalla::baldr::Location::StopType::THROUGH) ?
          "through" : "break";
  json += "\"";

  if (l.heading_) {
    json += ",\"heading\":";
    json += *l.heading_;
  }

  if (!l.name_.empty()) {
    json += ",\"name\":\"";
    json += l.name_;
    json += "\"";
  }

  if (!l.street_.empty()) {
    json += ",\"street\":\"";
    json += l.street_;
    json += "\"";
  }

  if (!l.city_.empty()) {
    json += ",\"city\":\"";
    json += l.city_;
    json += "\"";
  }

  if (!l.state_.empty()) {
    json += ",\"state\":\"";
    json += l.state_;
    json += "\"";
  }

  if (!l.zip_.empty()) {
    json += ",\"postal_code\":\"";
    json += l.zip_;
    json += "\"";
  }

  if (!l.country_.empty()) {
    json += ",\"country\":\"";
    json += l.country_;
    json += "\"";
  }

  json += "}";

  return json;
}

}

std::string GetFormattedTime(uint32_t seconds) {
  uint32_t hours = (uint32_t) seconds / 3600;
  uint32_t minutes = ((uint32_t) (seconds / 60)) % 60;
  std::string formattedTime = "";
  // Hours
  if (hours > 0) {
    formattedTime += std::to_string(hours);
    formattedTime += (hours == 1) ? " hour" : " hours";
    if (minutes > 0) {
      formattedTime += ", ";
    }
  }
  // Minutes
  if (minutes > 0) {
    formattedTime += std::to_string(minutes);
    formattedTime += (minutes == 1) ? " minute" : " minutes";
  }
  return formattedTime;

}

TripDirections DirectionsTest(const DirectionsOptions& directions_options,
                              TripPath& trip_path, const PathLocation& origin,
                              const PathLocation& destination, PathStatistics& data) {
  DirectionsBuilder directions;
  TripDirections trip_directions = directions.Build(directions_options,
                                                    trip_path);
  std::string units = (
      directions_options.units()
          == DirectionsOptions::Units::DirectionsOptions_Units_kKilometers ?
          "km" : "mi");
  int m = 1;
  valhalla::midgard::logging::Log("From: " + std::to_string(origin),
                                  " [NARRATIVE] ");
  valhalla::midgard::logging::Log("To: " + std::to_string(destination),
                                  " [NARRATIVE] ");
  valhalla::midgard::logging::Log(
      "==============================================", " [NARRATIVE] ");
  for (int i = 0; i < trip_directions.maneuver_size(); ++i) {
    const auto& maneuver = trip_directions.maneuver(i);

    // Depart instruction
    if (maneuver.has_depart_instruction()) {
      valhalla::midgard::logging::Log(
          (boost::format("   %s")
              % maneuver.depart_instruction()).str(),
          " [NARRATIVE] ");
    }

    // Verbal depart instruction
    if (maneuver.has_verbal_depart_instruction()) {
      valhalla::midgard::logging::Log(
          (boost::format("   VERBAL_DEPART: %s")
              % maneuver.verbal_depart_instruction()).str(),
          " [NARRATIVE] ");
    }

    // Instruction
    valhalla::midgard::logging::Log(
        (boost::format("%d: %s | %.1f %s") % m++ % maneuver.text_instruction()
            % maneuver.length() % units).str(),
        " [NARRATIVE] ");

    // Verbal transition alert instruction
    if (maneuver.has_verbal_transition_alert_instruction()) {
      valhalla::midgard::logging::Log(
          (boost::format("   VERBAL_ALERT: %s")
              % maneuver.verbal_transition_alert_instruction()).str(),
          " [NARRATIVE] ");
    }

    // Verbal pre transition instruction
    if (maneuver.has_verbal_pre_transition_instruction()) {
      valhalla::midgard::logging::Log(
          (boost::format("   VERBAL_PRE: %s")
              % maneuver.verbal_pre_transition_instruction()).str(),
          " [NARRATIVE] ");
    }

    // Verbal post transition instruction
    if (maneuver.has_verbal_post_transition_instruction()) {
      valhalla::midgard::logging::Log(
          (boost::format("   VERBAL_POST: %s")
              % maneuver.verbal_post_transition_instruction()).str(),
          " [NARRATIVE] ");
    }

    // Arrive instruction
    if (maneuver.has_arrive_instruction()) {
      valhalla::midgard::logging::Log(
          (boost::format("   %s")
              % maneuver.arrive_instruction()).str(),
          " [NARRATIVE] ");
    }

    // Verbal arrive instruction
    if (maneuver.has_verbal_arrive_instruction()) {
      valhalla::midgard::logging::Log(
          (boost::format("   VERBAL_ARRIVE: %s")
              % maneuver.verbal_arrive_instruction()).str(),
          " [NARRATIVE] ");
    }

    if (i < trip_directions.maneuver_size() - 1)
      valhalla::midgard::logging::Log(
          "----------------------------------------------", " [NARRATIVE] ");
  }
  valhalla::midgard::logging::Log(
      "==============================================", " [NARRATIVE] ");
  valhalla::midgard::logging::Log(
      "Total time: " + GetFormattedTime(trip_directions.summary().time()),
      " [NARRATIVE] ");
  valhalla::midgard::logging::Log(
      (boost::format("Total length: %.1f %s")
          % trip_directions.summary().length() % units).str(),
      " [NARRATIVE] ");
  if(origin.date_time_) {
    valhalla::midgard::logging::Log(
        "Departed at: " + *origin.date_time_,
        " [NARRATIVE] ");
  }
  if(destination.date_time_) {
    valhalla::midgard::logging::Log(
        "Arrived at: " + *destination.date_time_,
        " [NARRATIVE] ");
  }
  data.setTripTime(trip_directions.summary().time());
  data.setTripDist(trip_directions.summary().length());
  data.setManuevers(trip_directions.maneuver_size());

  return trip_directions;
}

// Returns the costing method (created from the dynamic cost factory).
// Get the costing options. Merge in any request costing options that
// override those in the config.
valhalla::sif::cost_ptr_t get_costing(CostFactory<DynamicCost> factory,
                                      boost::property_tree::ptree& request,
                                      const std::string& costing) {
  std::string method_options = "costing_options." + costing;
  auto costing_options = request.get_child(method_options, {});
  return factory.Create(costing, costing_options);
}

// Main method for testing a single path
int main(int argc, char *argv[]) {
  bpo::options_description options("valhalla_run_route " VERSION "\n"
  "\n"
  " Usage: valhalla_run_route [options]\n"
  "\n"
  "valhalla_run_route is a simple command line test tool for shortest path routing. "
  "\n"
  "Use the -o and -d options OR the -j option for specifying the locations. "
  "\n"
  "\n");

  std::string origin, destination, routetype, json, config;
  bool connectivity, multi_run, match_test;
  connectivity = multi_run = match_test = false;
  uint32_t iterations;

  options.add_options()("help,h", "Print this help message.")(
      "version,v", "Print the version of this software.")(
      "origin,o",
      boost::program_options::value<std::string>(&origin),
      "Origin: lat,lng,[through|stop],[name],[street],[city/town/village],[state/province/canton/district/region/department...],[zip code],[country].")(
      "destination,d",
      boost::program_options::value<std::string>(&destination),
      "Destination: lat,lng,[through|stop],[name],[street],[city/town/village],[state/province/canton/district/region/department...],[zip code],[country].")(
      "type,t", boost::program_options::value<std::string>(&routetype),
      "Route Type: auto|bicycle|pedestrian|auto-shorter")(
      "json,j",
      boost::program_options::value<std::string>(&json),
      "JSON Example: '{\"locations\":[{\"lat\":40.748174,\"lon\":-73.984984,\"type\":\"break\",\"heading\":200,\"name\":\"Empire State Building\",\"street\":\"350 5th Avenue\",\"city\":\"New York\",\"state\":\"NY\",\"postal_code\":\"10118-0110\",\"country\":\"US\"},{\"lat\":40.749231,\"lon\":-73.968703,\"type\":\"break\",\"name\":\"United Nations Headquarters\",\"street\":\"405 East 42nd Street\",\"city\":\"New York\",\"state\":\"NY\",\"postal_code\":\"10017-3507\",\"country\":\"US\"}],\"costing\":\"auto\",\"directions_options\":{\"units\":\"miles\"}}'")
      ("connectivity", "Generate a connectivity map before testing the route.")
      ("match-test", "Test RouteMatcher with resulting shape.")
      ("multi-run", bpo::value<uint32_t>(&iterations), "Generate the route N additional times before exiting.")
      // positional arguments
      ("config", bpo::value<std::string>(&config), "Valhalla configuration file");


  bpo::positional_options_description pos_options;
  pos_options.add("config", 1);

  bpo::variables_map vm;

  try {
    bpo::store(
        bpo::command_line_parser(argc, argv).options(options).positional(
            pos_options).run(),
        vm);
    bpo::notify(vm);

  } catch (std::exception &e) {
    std::cerr << "Unable to parse command line options because: " << e.what()
              << "\n" << "This is a bug, please report it at " PACKAGE_BUGREPORT
              << "\n";
    return EXIT_FAILURE;
  }

  if (vm.count("help")) {
    std::cout << options << "\n";
    return EXIT_SUCCESS;
  }

  if (vm.count("version")) {
    std::cout << "valhalla_run_route " << VERSION << "\n";
    return EXIT_SUCCESS;
  }

  if (vm.count("connectivity")) {
    connectivity = true;
  }

  if (vm.count("match-test")) {
    match_test = true;
  }

  if (vm.count("multi-run")) {
    multi_run = true;
  }

  // Directions options - set defaults
  DirectionsOptions directions_options;
  directions_options.set_units(
      DirectionsOptions::Units::DirectionsOptions_Units_kKilometers);
  directions_options.set_language("en-US");
  directions_options.set_narrative(true);

  // Locations
  std::vector<valhalla::baldr::Location> locations;

  // argument checking and verification
  boost::property_tree::ptree json_ptree;
  if (vm.count("json") == 0) {
    for (auto arg : std::vector<std::string> { "origin", "destination", "type",
        "config" }) {
      if (vm.count(arg) == 0) {
        std::cerr
            << "The <"
            << arg
            << "> argument was not provided, but is mandatory when json is not provided\n\n";
        std::cerr << options << "\n";
        return EXIT_FAILURE;
      }
    }
    locations.push_back(valhalla::baldr::Location::FromCsv(origin));
    locations.push_back(valhalla::baldr::Location::FromCsv(destination));
  }
  ////////////////////////////////////////////////////////////////////////////
  // Process json input
  else {
    std::stringstream stream;
    stream << json;
    boost::property_tree::read_json(stream, json_ptree);

    try {
      for (const auto& location : json_ptree.get_child("locations"))
        locations.emplace_back(std::move(valhalla::baldr::Location::FromPtree(location.second)));
      if (locations.size() < 2)
        throw;
    } catch (...) {
      throw std::runtime_error(
          "insufficiently specified required parameter 'locations'");
    }

    // Parse out the type of route - this provides the costing method to use
    std::string costing;
    try {
      routetype = json_ptree.get<std::string>("costing");
    } catch (...) {
      throw std::runtime_error("No edge/node costing provided");
    }

    // Grab the directions options, if they exist
<<<<<<< HEAD
    auto directions_options_ptree_ptr = json_ptree.get_child_optional(
        "directions_options");
    directions_options = valhalla::odin::GetDirectionsOptions(
        directions_options_ptree_ptr ?  *directions_options_ptree_ptr :
        json_ptree);
=======
    rapidjson::Document request_rj;
    request_rj.Parse(json.c_str());
    directions_options = valhalla::from_json(request_rj);
>>>>>>> 69e1d050

    // Grab the date_time, if is exists
    auto date_time_ptr = json_ptree.get_child_optional("date_time");
    if (date_time_ptr) {
      auto date_time_type = (*date_time_ptr).get<int>("type");
      auto date_time_value = (*date_time_ptr).get_optional<std::string>("value");

      if (date_time_type == 0) // current
        locations.front().date_time_ = "current";
      else if (date_time_type == 1) // depart at
        locations.front().date_time_ = date_time_value;
      else if (date_time_type == 2) // arrive by
        locations.back().date_time_ = date_time_value;
    }

  }

  //parse the config
  boost::property_tree::ptree pt;
  boost::property_tree::read_json(config.c_str(), pt);

  //configure logging
  boost::optional<boost::property_tree::ptree&> logging_subtree = pt
      .get_child_optional("thor.logging");
  if (logging_subtree) {
    auto logging_config = valhalla::midgard::ToMap<
        const boost::property_tree::ptree&,
        std::unordered_map<std::string, std::string> >(logging_subtree.get());
    valhalla::midgard::logging::Configure(logging_config);
  }

  // Something to hold the statistics
  uint32_t n = locations.size() - 1;
  PathStatistics data({locations[0].latlng_.lat(), locations[0].latlng_.lng()},
                      {locations[n].latlng_.lat(), locations[n].latlng_.lng()});

  // Crow flies distance between locations (km)
  float d1 = 0.0f;
  for (uint32_t i = 0; i < n; i++) {
    d1 += locations[i].latlng_.Distance(locations[i+1].latlng_) * kKmPerMeter;
  }

  // Get something we can use to fetch tiles
  valhalla::baldr::GraphReader reader(pt.get_child("mjolnir"));

  auto t0 = std::chrono::high_resolution_clock::now();

  // Construct costing
  CostFactory<DynamicCost> factory;
  factory.Register("auto", CreateAutoCost);
  factory.Register("auto_shorter", CreateAutoShorterCost);
  factory.Register("bus", CreateBusCost);
  factory.Register("bicycle", CreateBicycleCost);
  factory.Register("pedestrian", CreatePedestrianCost);
  factory.Register("truck", CreateTruckCost);
  factory.Register("transit", CreateTransitCost);

  // Figure out the route type
  for (auto & c : routetype)
    c = std::tolower(c);
  LOG_INFO("routetype: " + routetype);

  // Get the costing method - pass the JSON configuration
  TripPath trip_path;
  TravelMode mode;
  std::shared_ptr<DynamicCost> mode_costing[4];
  if (routetype == "multimodal") {
    // Create array of costing methods per mode and set initial mode to
    // pedestrian
    mode_costing[0] = get_costing(factory, json_ptree, "auto");
    mode_costing[1] = get_costing(factory, json_ptree, "pedestrian");
    mode_costing[2] = get_costing(factory, json_ptree, "bicycle");
    mode_costing[3] = get_costing(factory, json_ptree, "transit");
    mode = TravelMode::kPedestrian;
  } else {
    // Assign costing method, override any config options that are in the
    // json request
    std::shared_ptr<DynamicCost> cost = get_costing(factory,
                          json_ptree, routetype);
    mode = cost->travel_mode();
    mode_costing[static_cast<uint32_t>(mode)] = cost;
  }

  // Find locations
  auto t1 = std::chrono::high_resolution_clock::now();
  std::shared_ptr<DynamicCost> cost = mode_costing[static_cast<uint32_t>(mode)];
  const auto projections = Search(locations, reader, cost->GetEdgeFilter(), cost->GetNodeFilter());
  std::vector<PathLocation> path_location;
  for (auto loc : locations) {
    try {
      path_location.push_back(projections.at(loc));
      //TODO: get transit level for transit costing
      //TODO: if transit send a non zero radius
    } catch (...) {
      data.setSuccess("fail_invalid_origin");
      data.log();
      return EXIT_FAILURE;
    }
  }
  // If we are testing connectivity
  if (connectivity) {
    std::unordered_map<size_t, size_t> color_counts;
    connectivity_map_t connectivity_map(pt.get_child("mjolnir"));
    auto colors = connectivity_map.get_colors(TileHierarchy::levels().rbegin()->first,
                                              path_location.back(), 0);
    for(auto color : colors){
      auto itr = color_counts.find(color);
      if(itr == color_counts.cend())
        color_counts[color] = 1;
      else
        ++itr->second;
    }

    //are all the locations in the same color regions
    bool connected = false;
    for(const auto& c : color_counts) {
      if(c.second == locations.size()) {
        connected = true;
        break;
      }
    }
    if(!connected) {
      LOG_INFO("No tile connectivity between locations");
      data.setSuccess("fail_no_connectivity");
      data.log();
      return EXIT_FAILURE;
    }
  }

  // Normalize the edge scores
  for (auto& correlated : path_location) {
    auto minScoreEdge = *std::min_element(correlated.edges.begin(), correlated.edges.end(),
       [](PathLocation::PathEdge i, PathLocation::PathEdge j)->bool {
         return i.score < j.score;
       });

    for(auto& e : correlated.edges) {
      e.score -= minScoreEdge.score;
    }
  }
  auto t2 = std::chrono::high_resolution_clock::now();
  uint32_t msecs = std::chrono::duration_cast<std::chrono::milliseconds>(
                  t2 - t1).count();
  LOG_INFO("Location Processing took " + std::to_string(msecs) + " ms");

  // Get the route
  AStarPathAlgorithm astar;
  BidirectionalAStar bd;
  MultiModalPathAlgorithm mm;
  for (uint32_t i = 0; i < n; i++) {
    // Choose path algorithm
    PathAlgorithm* pathalgorithm;
    if (routetype == "multimodal") {
      pathalgorithm = &mm;
    } else {
      // Use bidirectional except for possible trivial cases
      pathalgorithm = &bd;
      for (auto& edge1 : path_location[i].edges) {
        for (auto& edge2 : path_location[i+1].edges) {
          if (edge1.id == edge2.id) {
            pathalgorithm = &astar;
          }
        }
      }
    }
    bool using_astar = (pathalgorithm == &astar);

    // Get the best path
    try {
      trip_path = PathTest(reader, path_location[i], path_location[i + 1],
                           pathalgorithm, mode_costing, mode, data, multi_run,
                           iterations, using_astar, match_test, routetype);
    } catch (std::runtime_error& rte) {
      LOG_ERROR("trip_path not found");
    }

    // If successful get directions
    if (trip_path.node().size() > 0) {
      // Try the the directions
      t1 = std::chrono::high_resolution_clock::now();
      TripDirections trip_directions = DirectionsTest(directions_options, trip_path,
                        path_location[i], path_location[i+1], data);
      t2 = std::chrono::high_resolution_clock::now();
      msecs = std::chrono::duration_cast<std::chrono::milliseconds>(t2 - t1).count();

      auto trip_time = trip_directions.summary().time();
      auto trip_length = trip_directions.summary().length() * 1609.344f;
      LOG_INFO("trip_processing_time (ms)::" + std::to_string(msecs));
      LOG_INFO("trip_time (secs)::" + std::to_string(trip_time));
      LOG_INFO("trip_length (meters)::" + std::to_string(trip_length));
      data.setSuccess("success");
    } else {
      // Check if origins are unreachable
      bool unreachable_origin = false;
      for (auto& edge : path_location[i].edges) {
        const GraphTile* tile = reader.GetGraphTile(edge.id);
        const DirectedEdge* directededge = tile->directededge(edge.id);
        auto ei = tile->edgeinfo(directededge->edgeinfo_offset());
        if (directededge->unreachable()) {
          LOG_INFO("Origin edge is unconnected: wayid = " + std::to_string(ei.wayid()));
          unreachable_origin = true;
        }
        LOG_INFO("Origin wayId = " + std::to_string(ei.wayid()));
      }

      // Check if destinations are unreachable
      bool unreachable_dest = false;
      for (auto& edge : path_location[i+1].edges) {
        const GraphTile* tile = reader.GetGraphTile(edge.id);
        const DirectedEdge* directededge = tile->directededge(edge.id);
        auto ei = tile->edgeinfo(directededge->edgeinfo_offset());
        if (directededge->unreachable()) {
          LOG_INFO("Destination edge is unconnected: wayid = " + std::to_string(ei.wayid()));
          unreachable_dest = true;
        }
        LOG_INFO("Destination wayId = " + std::to_string(ei.wayid()));
      }

      // Route was unsuccessful
      if (unreachable_origin && unreachable_dest) {
        data.setSuccess("fail_unreachable_locations");
      } else if (unreachable_origin) {
        data.setSuccess("fail_unreachable_origin");
      } else if (unreachable_dest) {
        data.setSuccess("fail_unreachable_dest");
      } else {
        data.setSuccess("fail_no_route");
      }
    }
  }

  // Set the arc distance. Convert to miles if needed
  if (directions_options.units() == DirectionsOptions::Units::DirectionsOptions_Units_kMiles) {
    d1 *= kMilePerKm;
  }
  data.setArcDist(d1);

  // Time all stages for the stats file: location processing,
  // path computation, trip path building, and directions
  t2 = std::chrono::high_resolution_clock::now();
  msecs = std::chrono::duration_cast<std::chrono::milliseconds>(t2 - t0).count();
  LOG_INFO("Total time= " + std::to_string(msecs) + " ms");
  data.addRuntime(msecs);
  data.log();

  return EXIT_SUCCESS;
}
<|MERGE_RESOLUTION|>--- conflicted
+++ resolved
@@ -534,17 +534,9 @@
     }
 
     // Grab the directions options, if they exist
-<<<<<<< HEAD
-    auto directions_options_ptree_ptr = json_ptree.get_child_optional(
-        "directions_options");
-    directions_options = valhalla::odin::GetDirectionsOptions(
-        directions_options_ptree_ptr ?  *directions_options_ptree_ptr :
-        json_ptree);
-=======
     rapidjson::Document request_rj;
     request_rj.Parse(json.c_str());
     directions_options = valhalla::from_json(request_rj);
->>>>>>> 69e1d050
 
     // Grab the date_time, if is exists
     auto date_time_ptr = json_ptree.get_child_optional("date_time");
