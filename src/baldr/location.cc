--- conflicted
+++ resolved
@@ -144,13 +144,7 @@
   Location location{{*lon,*lat}, stop_type};
 
   location.date_time_ = GetOptionalFromRapidJson<std::string>(d, "/date_time");
-<<<<<<< HEAD
-
   location.heading_ = GetOptionalFromRapidJson<int>(d, "/heading");
-
-=======
-  location.heading_ = GetOptionalFromRapidJson<int>(d, "/heading");
->>>>>>> aa16af36
   location.way_id_ = GetOptionalFromRapidJson<uint64_t>(d, "/way_id");
 
   if (auto name = GetOptionalFromRapidJson<std::string>(d, "/name"))
